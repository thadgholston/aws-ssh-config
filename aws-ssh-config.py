--- conflicted
+++ resolved
@@ -47,7 +47,6 @@
 
 
 def main():
-<<<<<<< HEAD
     parser = argparse.ArgumentParser()
     parser.add_argument('--tags', help='A comma-separated list of tag names to be considered for concatenation. If omitted, all tags will be used')
     parser.add_argument('--region', action='store_true', help='Append the region name at the end of the concatenation')
@@ -121,6 +120,11 @@
             else:
                 if instance.ip_address:
                     ip = instance.ip_address
+                elif instance.private_ip_address:
+                    ip = instance.private_ip_address
+                else:
+                    sys.stderr.write('Cannot lookup ip address for instance %s, skipped it.' % instance.id)
+                    continue
 
             id = generate_id(instance, args.tags, args.region)
 
@@ -140,97 +144,6 @@
             print '    IdentityFile ~/.ssh/' + instance.key_name + '.pem'
             print '    StrictHostKeyChecking no' # just for me, removing this is usually a good choice
             print
-=======
-	parser = argparse.ArgumentParser()
-	parser.add_argument('--tags', help='A comma-separated list of tag names to be considered for concatenation. If omitted, all tags will be used')
-	parser.add_argument('--region', action='store_true', help='Append the region name at the end of the concatenation')
-	parser.add_argument('--private', action='store_true', help='Use private IP addresses (public are used by default)')
-	parser.add_argument('--profile', help='specify aws credential profile to use')
-	parser.add_argument('--user', help='override the ssh username for all hosts')
-	parser.add_argument('--default-user', help='default ssh username to use if we cannot detect from AMI name')
-	parser.add_argument('--prefix', default='', help='specify a prefix to prepend to all host names')
-
-	args = parser.parse_args()
-
-	instances = {}
-	counts_total = {}
-	counts_incremental = {}
-	amis = {}
-
-	for region in boto.ec2.regions():
-		if region.name in BLACKLISTED_REGIONS:
-			continue
-		if args.profile:
-			conn = boto.ec2.connect_to_region(region.name,profile_name=args.profile)
-		else:
-			conn = boto.ec2.connect_to_region(region.name)
-
-		for instance in conn.get_only_instances():
-			if instance.state == 'running' and not instance.platform == 'windows':
-				if instance.launch_time not in instances:
-					instances[instance.launch_time] = []
-
-				instances[instance.launch_time].append(instance)
-
-				id = generate_id(instance, args.tags, args.region)
-
-				if id not in counts_total:
-					counts_total[id] = 0
-					counts_incremental[id] = 0
-
-				counts_total[id] += 1
-
-				if args.user:
-					amis[instance.image_id] = args.user
-				else:
-					if not instance.image_id in amis:
-						image = conn.get_image(instance.image_id)
-
-						for ami, user in AMIS_TO_USER.iteritems():
-							regexp = re.compile(ami)
-							if image and regexp.match(image.name):
-								amis[instance.image_id] = user
-								break
-
-						if image and instance.image_id not in amis:
-							amis[instance.image_id] = args.default_user
-							if args.default_user is None:
-								sys.stderr.write('Can\'t lookup user for AMI \'' + image.name + '\', add a rule to the script\n')
-
-
-	for k in sorted(instances):
-		for instance in instances[k]:
-			if args.private:
-				if instance.private_ip_address:
-					ip = instance.private_ip_address
-			else:
-				if instance.ip_address:
-					ip = instance.ip_address
-				elif instance.private_ip_address:
-					ip = instance.private_ip_address
-				else:
-					sys.stderr.write('Cannot lookup ip address for instance %s, skipped it.' % instance.id)
-					continue
-
-			id = generate_id(instance, args.tags, args.region)
-
-			if counts_total[id] != 1:
-				counts_incremental[id] += 1
-				id += '-' + str(counts_incremental[id])
-
-			print 'Host ' + args.prefix + id
-			print '    HostName ' + ip
-
-			try:
-				if amis[instance.image_id] is not None:
-					print '    User ' + amis[instance.image_id]
-			except:
-				pass
-
-			print '    IdentityFile ~/.ssh/' + instance.key_name + '.pem'
-			print '    StrictHostKeyChecking no' # just for me, removing this is usually a good choice
-			print
->>>>>>> 53ae88a6
 
 
 if __name__ == '__main__':
